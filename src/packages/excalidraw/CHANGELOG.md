# Changelog

<!--
Guidelines for changelog:
The change should be grouped under one of the below section and must contain PR link.
- Features: For new features.
- Fixes: For bug fixes.
- Chore: Changes for non src files example package.json.
- Improvements: For any improvements.
- Refactor: For any refactoring.

Please add the latest change on the top under the correct section.
-->

## Unreleased

## Excalidraw API

### Features

<<<<<<< HEAD
- Add `name` prop which indicates the name of the drawing which will be used when exporting the drawing. When supplied, the value takes precedence over `intialData.appState.name`, the `name` will be fully controlled by host app and the users won't be able to edit from within Excalidraw [#3273](https://github.com/excalidraw/excalidraw/pull/3273).
=======
- Export API `setCanvasOffsets` via `ref` to set the offsets for Excalidraw[#3265](https://github.com/excalidraw/excalidraw/pull/3265).
  #### BREAKING CHANGE
  - `offsetLeft` and `offsetTop` props have been removed now so you have to use the `setCanvasOffsets` via `ref` to achieve the same.
>>>>>>> de99484a
- Export API to export the drawing to canvas, svg and blob [#3258](https://github.com/excalidraw/excalidraw/pull/3258). For more info you can check the [readme](https://github.com/excalidraw/excalidraw/tree/master/src/packages/excalidraw/README.md#user-content-export-utils)
- Add a `theme` prop to indicate Excalidraw's theme. [#3228](https://github.com/excalidraw/excalidraw/pull/3228). When this prop is passed, the theme is fully controlled by host app.
- Support `libraryReturnUrl` prop to indicate what URL to install libraries to [#3227](https://github.com/excalidraw/excalidraw/pull/3227).

### Refactor

- #### BREAKING CHANGE
  - Rename prop `initialData.scrollToCenter` and `setScrollToCenter` API exposed via ref to `initialData.scrollToContent` and `setScrollToContent` respectively[#3261](https://github.com/excalidraw/excalidraw/pull/3261).
- Rename appearance to theme [#3237](https://github.com/excalidraw/excalidraw/pull/3237).
  #### BREAKING CHANGE
  - Since `appState.appearance` is renamed to `appState.theme` so wherever `appState.appearance` including `initialData.appState.appearance` should be renamed to `appState.theme` and `initialData.appState.theme` respectively. If the `appearance` was persisted earlier, now it needs to passed as `theme`.
  - The class `Appearance_dark` is renamed to `theme--dark`.
  - The class `Appearance_dark-background-none` is renamed to `theme--dark-background-none`.

---

## 0.4.3 (2021-03-12)

## Excalidraw API

### Fixes

- Allow copy of excalidraw elements only when inside excalidraw [#3206](https://github.com/excalidraw/excalidraw/pull/3206).
- Position text editor absolute and fix the offsets so it doesn't remain fixed when the container is scrolled [#3200](https://github.com/excalidraw/excalidraw/pull/3200).
- Scope CSS variables so that host CSS vars don't clash with excalidraw [#3199](https://github.com/excalidraw/excalidraw/pull/3199).

## Excalidraw Library

- Apply correct translation when text editor overflows when zoom not 100% [#3225](https://github.com/excalidraw/excalidraw/pull/3225)
- Don't overflow text beyond width of Excalidraw [#3215](https://github.com/excalidraw/excalidraw/pull/3215).

---

## 0.4.2

## Excalidraw API

### Fixes

- Wrap excalidraw in position relative so host need not do it anymore & hide scrollbars in zen mode [#3174](https://github.com/excalidraw/excalidraw/pull/3174).
- Reduce the scroll debounce timeout to `100ms` so `offsets` gets updated faster if changed when container scrolled [#3182](https://github.com/excalidraw/excalidraw/pull/3182).
- Rerender UI on `renderFooter` prop change [#3183](https://github.com/excalidraw/excalidraw/pull/3183)

## Excalidraw Library

### Fixes

- Temporarily downgrade browser-fs-access to fix legacy FS API [#3172](https://github.com/excalidraw/excalidraw/pull/3172)

---

## 0.4.1

## Excalidraw API

### Fixes

- Use `Array.from` when spreading over set so that typescript transpiles correctly in the umd build[#3165](https://github.com/excalidraw/excalidraw/pull/3165).

## Excalidraw Library

### Features

- Add export info on copy PNG to clipboard toast message [#3159](https://github.com/excalidraw/excalidraw/pull/3159).
- Use the latest version of Virgil [#3124](https://github.com/excalidraw/excalidraw/pull/3124).
- Support exporting with dark mode [#3046](https://github.com/excalidraw/excalidraw/pull/3046).

### Fixes

- Cursor being leaked outside of canvas [#3161](https://github.com/excalidraw/excalidraw/pull/3161).
- Hide scrollbars in zenMode [#3144](https://github.com/excalidraw/excalidraw/pull/3144).

## 0.4.0

## Excalidraw API

### Features

- Expose `window.EXCALIDRAW_ASSET_PATH` which host can use to load assets from a different URL. By default it will be loaded from `https://unpkg.com/@excalidraw/excalidraw{currentVersion}/dist/`[#3068](https://github.com/excalidraw/excalidraw/pull/3068).

  Also now the assets will have a hash in filename so cache bursting can easily happen with version bump.

- Add support for `scrollToCenter` in [initialData](https://github.com/excalidraw/excalidraw/blob/master/src/element/types.ts#L18) so host can control whether to scroll to center on mount [#3070](https://github.com/excalidraw/excalidraw/pull/3070).

- Export [`restore`](https://github.com/excalidraw/excalidraw/blob/master/src/data/restore.ts#L182), [`restoreAppState`](https://github.com/excalidraw/excalidraw/blob/master/src/data/restore.ts#L144) and [`restoreElements`](https://github.com/excalidraw/excalidraw/blob/master/src/data/restore.ts#L128) to host [#3049](https://github.com/excalidraw/excalidraw/pull/3049)

### Fixes

- Show user state only when [userState](https://github.com/excalidraw/excalidraw/blob/master/src/types.ts#L35) is passed on remote pointers during collaboration [#3050](https://github.com/excalidraw/excalidraw/pull/3050)

## Excalidraw Library

### Features

- Adjust line-confirm-threshold based on zoom [#2884](https://github.com/excalidraw/excalidraw/pull/2884)

### Fixes

- Hide scrollbars on mobile [#3044](https://github.com/excalidraw/excalidraw/pull/3044)

## 0.3.1

## Excalidraw API

### Fixes

- Support Excalidraw inside scrollable container [#3018](https://github.com/excalidraw/excalidraw/pull/3018)

## Excalidraw Library

### Fixes

- Allow to toggle between modes when view only mode to make UI consistent [#3009](https://github.com/excalidraw/excalidraw/pull/3009)

## 0.3.0

## Excalidraw API

### Features

- Allow host to pass [color](https://github.com/excalidraw/excalidraw/blob/master/src/types.ts#L36) for [collaborator](https://github.com/excalidraw/excalidraw/blob/master/src/types.ts#L27) [#2943](https://github.com/excalidraw/excalidraw/pull/2943). The unused prop `user` is now removed.
- Add `zenModeEnabled` and `gridModeEnabled` prop which enables zen mode and grid mode respectively [#2901](https://github.com/excalidraw/excalidraw/pull/2901). When this prop is used, the zen mode / grid mode will be fully controlled by the host app.
- Allow host to pass [userState](https://github.com/excalidraw/excalidraw/blob/6967d8c9851c65bb8873e2f97387749976bbe326/src/types.ts#L35) for [collaborator](https://github.com/excalidraw/excalidraw/blob/master/src/types.ts#L27) to show the current user state [#2877](https://github.com/excalidraw/excalidraw/pull/2877).
- Add `viewModeEnabled` prop which enabled the view mode [#2840](https://github.com/excalidraw/excalidraw/pull/2840). When this prop is used, the view mode will not show up in context menu is so it is fully controlled by host.
- Expose `getAppState` on `excalidrawRef` [#2834](https://github.com/excalidraw/excalidraw/pull/2834).

### Build

- Remove publicPath so host can use `__webpack_public_path__` to host the assets[#2835](https://github.com/excalidraw/excalidraw/pull/2835)

## Excalidraw Library

### Features

- Add the ability to clear library [#2997](https://github.com/excalidraw/excalidraw/pull/2997)
- Updates to Collaboration and RTL UX [#2994](https://github.com/excalidraw/excalidraw/pull/2994)
- Show toast when saving to existing file [#2988](https://github.com/excalidraw/excalidraw/pull/2988)
- Support supplying custom scale when exporting canvas [#2904](https://github.com/excalidraw/excalidraw/pull/2904)
- Show version in the stats dialog [#2908](https://github.com/excalidraw/excalidraw/pull/2908)
- Add idle detection to collaboration feature [#2877](https://github.com/excalidraw/excalidraw/pull/2877)
- Add view mode in Excalidraw [#2840](https://github.com/excalidraw/excalidraw/pull/2840)
- Increase max zoom [#2881](https://github.com/excalidraw/excalidraw/pull/2881)
- Remove copy & paste from context menu on desktop [#2872](https://github.com/excalidraw/excalidraw/pull/2872)
- Add separators on context menu [#2659](https://github.com/excalidraw/excalidraw/pull/2659)
- Add ctrl-y to redo [#2831](https://github.com/excalidraw/excalidraw/pull/2831)
- Add view mode [#2840](https://github.com/excalidraw/excalidraw/pull/2840).
- Remove `copy`, `cut`, and `paste` actions from contextmenu [#2872](https://github.com/excalidraw/excalidraw/pull/2872)
- Support `Ctrl-Y` shortcut to redo on Windows [#2831](https://github.com/excalidraw/excalidraw/pull/2831).

### Fixes

- Refresh wysiwyg position on canvas resize [#3008](https://github.com/excalidraw/excalidraw/pull/3008)
- Update the `lang` attribute with the current lang. [#2995](https://github.com/excalidraw/excalidraw/pull/2995)
- Rename 'Grid mode' to 'Show grid' [#2944](https://github.com/excalidraw/excalidraw/pull/2944)
- Deal with users on systems that don't handle emoji [#2941](https://github.com/excalidraw/excalidraw/pull/2941)
- Mobile toolbar tooltip regression [#2939](https://github.com/excalidraw/excalidraw/pull/2939)
- Hide collaborator list on mobile if empty [#2938](https://github.com/excalidraw/excalidraw/pull/2938)
- Toolbar unnecessarily eats too much width [#2924](https://github.com/excalidraw/excalidraw/pull/2924)
- Mistakenly hardcoding scale [#2925](https://github.com/excalidraw/excalidraw/pull/2925)
- Text editor not visible in dark mode [#2920](https://github.com/excalidraw/excalidraw/pull/2920)
- Incorrect z-index of text editor [#2914](https://github.com/excalidraw/excalidraw/pull/2914)
- Make scrollbars draggable when offsets are set [#2916](https://github.com/excalidraw/excalidraw/pull/2916)
- Pointer-events being disabled on free-draw [#2912](https://github.com/excalidraw/excalidraw/pull/2912)
- Track zenmode and grid mode usage [#2900](https://github.com/excalidraw/excalidraw/pull/2900)
- Disable UI pointer-events on canvas drag [#2856](https://github.com/excalidraw/excalidraw/pull/2856)
- Stop flooring scroll positions [#2883](https://github.com/excalidraw/excalidraw/pull/2883)
- Apply initialData appState for zenmode and grid stats and refactor check param for actions [#2871](https://github.com/excalidraw/excalidraw/pull/2871)
- Show correct state of Nerd stats in context menu when nerd stats dialog closed [#2874](https://github.com/excalidraw/excalidraw/pull/2874)
- Remote pointers not accounting for offset [#2855](https://github.com/excalidraw/excalidraw/pull/2855)
- Toggle help dialog when "shift+?" is pressed [#2828](https://github.com/excalidraw/excalidraw/pull/2828)
- Add safe check for process so Excalidraw can be loaded via script [#2824](https://github.com/excalidraw/excalidraw/pull/2824)
- Fix UI pointer-events not disabled when dragging on canvas [#2856](https://github.com/excalidraw/excalidraw/pull/2856).
- Fix remote pointers not accounting for offset [#2855](https://github.com/excalidraw/excalidraw/pull/2855).

### Refactor

- Remove duplicate key handling [#2878](https://github.com/excalidraw/excalidraw/pull/2878)
- Reuse scss variables in js for SSOT [#2867](https://github.com/excalidraw/excalidraw/pull/2867)
- Rename browser-nativefs to browser-fs-access [#2862](https://github.com/excalidraw/excalidraw/pull/2862)
- Rewrite collabWrapper to remove TDZs and simplify [#2834](https://github.com/excalidraw/excalidraw/pull/2834)

### Chore

- Use `Sentence case` for `Live collaboration`

## 0.2.1

## Excalidraw API

### Build

- Bundle css files with js [#2819](https://github.com/excalidraw/excalidraw/pull/2819). The host would not need to import css files separately.

## 0.2.0

## Excalidraw API

### Features

- Exported few [Extra API's](https://github.com/excalidraw/excalidraw/blob/master/src/packages/excalidraw/README.md#extra-apis) which can be used by the host to communicate with Excalidraw.

- Remove language picker, and add `langCode`, `renderFooter` [#2644](https://github.com/excalidraw/excalidraw/pull/2644):
  - BREAKING: removed the language picker from UI. It is now the host app's responsibility to implement a language picker if desirable, using the newly added [`renderFooter`](https://github.com/excalidraw/excalidraw/blob/master/src/packages/excalidraw/README.md#renderFooter) prop. The reasoning is that the i18n should be controlled by the app itself, not by the nested Excalidraw component.
  - Added [`langCode`](https://github.com/excalidraw/excalidraw/blob/master/src/packages/excalidraw/README.md#langCode) prop to control the UI language.
- Add support for `exportToBackend` prop to allow host apps to implement shareable links [#2612](https://github.com/excalidraw/excalidraw/pull/2612/files)

### Fixes

- Hide collaboration button when the prop `onCollabButtonClick` is not provided [#2598](https://github.com/excalidraw/excalidraw/pull/2598)

## Excalidraw Library

### Features

- Add toast [#2772](https://github.com/excalidraw/excalidraw/pull/2772)
- Add `cmd+o` shortcut to load scene [#2732](https://github.com/excalidraw/excalidraw/pull/2732)
- Require use of a preset dialog size; adjust dialog sizing [#2684](https://github.com/excalidraw/excalidraw/pull/2684)
- Add line chart and paste dialog selection [#2670](https://github.com/excalidraw/excalidraw/pull/2670)
- Tweak editing behavior [#2668](https://github.com/excalidraw/excalidraw/pull/2668)
- Change title to Excalidraw after a timeout
- Checkmark to toggle context-menu-items [#2645](https://github.com/excalidraw/excalidraw/pull/2645)
- Add zoom to selection [#2522](https://github.com/excalidraw/excalidraw/pull/2522)
- Insert Library items in the middle of the screen [#2527](https://github.com/excalidraw/excalidraw/pull/2527)
- Show shortcut context menu [#2501](https://github.com/excalidraw/excalidraw/pull/2501)
- Aligns arrowhead schemas [#2517](https://github.com/excalidraw/excalidraw/pull/2517)
- Add Cut to menus [#2511](https://github.com/excalidraw/excalidraw/pull/2511)
- More Arrowheads: dot, bar [#2486](https://github.com/excalidraw/excalidraw/pull/2486)
- Support CSV graphs and improve the look and feel [#2495](https://github.com/excalidraw/excalidraw/pull/2495)

### Fixes

- Fix compile error [#2685](https://github.com/excalidraw/excalidraw/pull/2685)
- Center zoom on iPhone and iPad [#2642](https://github.com/excalidraw/excalidraw/pull/2642)
- Allow text-selecting in dialogs & reset cursor [#2783](https://github.com/excalidraw/excalidraw/pull/2783)
- Don't render due to zoom after unmount [#2779](https://github.com/excalidraw/excalidraw/pull/2779)
- Track the chart type correctly [#2773](https://github.com/excalidraw/excalidraw/pull/2773)
- Fix late-render due to debounced zoom [#2779](https://github.com/excalidraw/excalidraw/pull/2779)
- Fix initialization when browser tab not focused [#2677](https://github.com/excalidraw/excalidraw/pull/2677)
- Consistent case for export locale strings [#2622](https://github.com/excalidraw/excalidraw/pull/2622)
- Remove unnecessary console.error as it was polluting Sentry [#2637](https://github.com/excalidraw/excalidraw/pull/2637)
- Fix scroll-to-center on init for non-zero canvas offsets [#2445](https://github.com/excalidraw/excalidraw/pull/2445)
- Fix resizing the pasted charts [#2586](https://github.com/excalidraw/excalidraw/pull/2586)
- Fix element visibility and zoom on cursor when canvas offset isn't 0. [#2534](https://github.com/excalidraw/excalidraw/pull/2534)
- Fix Library Menu Layout [#2502](https://github.com/excalidraw/excalidraw/pull/2502)
- Support number with commas in charts [#2636](https://github.com/excalidraw/excalidraw/pull/2636)
- Don't break zoom when zooming in on UI [#2638](https://github.com/excalidraw/excalidraw/pull/2638)

### Improvements

- Added Zen Mode to the context menu [#2734](https://github.com/excalidraw/excalidraw/pull/2734)
- Do not reset to selection for draw tool [#2721]((https://github.com/excalidraw/excalidraw/pull/2721)
- Make dialogs look more like dialogs [#2686](https://github.com/excalidraw/excalidraw/pull/2686)
- Browse libraries styles fixed [#2694](https://github.com/excalidraw/excalidraw/pull/2694)
- Change hint for 2-point lines on resize [#2655](https://github.com/excalidraw/excalidraw/pull/2655)
- Align items in context menu [#2640](https://github.com/excalidraw/excalidraw/pull/2640)
- Do not reset to selection when using the draw tool [#2721](https://github.com/excalidraw/excalidraw/pull/2721)
- Display proper tooltip for 2-point lines during resize, and normalize modifier key labels in hints [#2655](https://github.com/excalidraw/excalidraw/pull/2655)
- Improve error message around importing images [#2619](https://github.com/excalidraw/excalidraw/pull/2619)
- Add tooltip with icon for embedding scenes [#2532](https://github.com/excalidraw/excalidraw/pull/2532)
- RTL support for the stats dialog [#2530](https://github.com/excalidraw/excalidraw/pull/2530)
- Expand canvas padding based on zoom. [#2515](https://github.com/excalidraw/excalidraw/pull/2515)
- Hide shortcuts on pickers for mobile [#2508](https://github.com/excalidraw/excalidraw/pull/2508)
- Hide stats and scrollToContent-button when mobile menus open [#2509](https://github.com/excalidraw/excalidraw/pull/2509)

### Refactor

- refactor: Converting span to kbd tag [#2774](https://github.com/excalidraw/excalidraw/pull/2774)
- Media queries [#2680](https://github.com/excalidraw/excalidraw/pull/2680)
- Remove duplicate entry from en.json[#2654](https://github.com/excalidraw/excalidraw/pull/2654)
- Remove the word toggle from labels [#2648](https://github.com/excalidraw/excalidraw/pull/2648)
-

### Docs

- Document some of the more exotic element props [#2673](https://github.com/excalidraw/excalidraw/pull/2673)

## 0.1.1

#### Fix

- Update the homepage URL so it redirects to correct readme [#2498](https://github.com/excalidraw/excalidraw/pull/2498)

## 0.1.0

First release of `@excalidraw/excalidraw`<|MERGE_RESOLUTION|>--- conflicted
+++ resolved
@@ -18,13 +18,10 @@
 
 ### Features
 
-<<<<<<< HEAD
 - Add `name` prop which indicates the name of the drawing which will be used when exporting the drawing. When supplied, the value takes precedence over `intialData.appState.name`, the `name` will be fully controlled by host app and the users won't be able to edit from within Excalidraw [#3273](https://github.com/excalidraw/excalidraw/pull/3273).
-=======
 - Export API `setCanvasOffsets` via `ref` to set the offsets for Excalidraw[#3265](https://github.com/excalidraw/excalidraw/pull/3265).
   #### BREAKING CHANGE
   - `offsetLeft` and `offsetTop` props have been removed now so you have to use the `setCanvasOffsets` via `ref` to achieve the same.
->>>>>>> de99484a
 - Export API to export the drawing to canvas, svg and blob [#3258](https://github.com/excalidraw/excalidraw/pull/3258). For more info you can check the [readme](https://github.com/excalidraw/excalidraw/tree/master/src/packages/excalidraw/README.md#user-content-export-utils)
 - Add a `theme` prop to indicate Excalidraw's theme. [#3228](https://github.com/excalidraw/excalidraw/pull/3228). When this prop is passed, the theme is fully controlled by host app.
 - Support `libraryReturnUrl` prop to indicate what URL to install libraries to [#3227](https://github.com/excalidraw/excalidraw/pull/3227).
